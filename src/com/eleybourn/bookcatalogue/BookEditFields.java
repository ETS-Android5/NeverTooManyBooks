--- conflicted
+++ resolved
@@ -88,6 +88,8 @@
 	private Button mCancelButton;
 	private Long mRowId;
 	private CatalogueDBAdapter mDbHelper;
+	private Integer mThumbEditSize;
+	private Integer mThumbZoomSize;
 	private ImageView mImageView;
 	private Float rating = Float.parseFloat("0");
 	private boolean read = false;
@@ -108,8 +110,8 @@
 	public static String ADDED_AUTHOR = "ADDED_AUTHOR";
 	
 	// Target size of a thumbnail in edit dialog and zoom dialog (bbox dim)
-	private static final int EDIT_THUMBNAIL_SIZE=200;
-	private static final int ZOOM_THUMBNAIL_SIZE=800;
+	private static final int MAX_EDIT_THUMBNAIL_SIZE=256;
+	private static final int MAX_ZOOM_THUMBNAIL_SIZE=1024;
 
 	private static final int DELETE_ID = 1;
 	private static final int ADD_PHOTO = 2;
@@ -184,7 +186,15 @@
 			super.onCreate(savedInstanceState);
 			mDbHelper = new CatalogueDBAdapter(this);
 			mDbHelper.open();
-			
+
+			// See how big the display is and use that to set bitmap sizes
+			android.util.DisplayMetrics metrics = new android.util.DisplayMetrics();
+			getWindowManager().getDefaultDisplay().getMetrics(metrics);
+			// Minimum of MAX_EDIT_THUMBNAIL_SIZE and 1/3rd of largest screen dimension 
+			mThumbEditSize = Math.min(MAX_EDIT_THUMBNAIL_SIZE, Math.max(metrics.widthPixels, metrics.heightPixels)/3);
+			// Zoom size is minimum of MAX_ZOOM_THUMBNAIL_SIZE and largest screen dimension.
+			mThumbZoomSize = Math.min(MAX_ZOOM_THUMBNAIL_SIZE, Math.max(metrics.widthPixels, metrics.heightPixels));
+
 			setContentView(R.layout.edit_book);
 			
 			ArrayAdapter<String> author_adapter = new ArrayAdapter<String>(this, android.R.layout.simple_dropdown_item_1line, getAuthors());
@@ -476,7 +486,6 @@
 			}
 			break;
 		case ZOOM_THUMB_DIALOG_ID:
-<<<<<<< HEAD
 			// Create dialog and set layout
 			dialog = new Dialog(BookEditFields.this);
 			dialog.setContentView(R.layout.zoom_thumb_dialog);
@@ -486,14 +495,6 @@
 
 			if (filename == null) {
 				dialog.setTitle("Cover is not set");
-=======
-			dialog = new Dialog(BookEditFields.this);
-			dialog.setContentView(R.layout.zoom_thumb_dialog);
-			String filename = CatalogueDBAdapter.fetchThumbnailFilename(mRowId, false);
-
-			if (filename == null) {
-				dialog.setTitle("Image is not set");
->>>>>>> 5896c05d
 			} else {
 				BitmapFactory.Options opt = new BitmapFactory.Options();
 				opt.inJustDecodeBounds = true;
@@ -501,31 +502,14 @@
 
 			    // If no size info, assume file bad and return appropriate icon
 			    if ( opt.outHeight <= 0 || opt.outWidth <= 0 ) {
-<<<<<<< HEAD
 			    	dialog.setTitle("Cover corrupt");
 				} else {
 					dialog.setTitle("Cover Detail");
 					ImageView cover = new ImageView(this);
-					CatalogueDBAdapter.fetchThumbnailIntoImageView(mRowId, cover, ZOOM_THUMBNAIL_SIZE, ZOOM_THUMBNAIL_SIZE, true);
+					CatalogueDBAdapter.fetchThumbnailIntoImageView(mRowId, cover, mThumbZoomSize, mThumbZoomSize, true);
 					cover.setAdjustViewBounds(true);
 				    LayoutParams lp = new LayoutParams(LayoutParams.FILL_PARENT, LayoutParams.FILL_PARENT);
 				    dialog.addContentView(cover, lp);
-=======
-			    	dialog.setTitle("Image not available");
-					dialog.setTitle("Image not available");
-				} else {
-					ImageView topIcon = new ImageView(this);
-					CatalogueDBAdapter.fetchThumbnailIntoImageView(mRowId, topIcon, 400, 400);
-				    topIcon.setAdjustViewBounds(true);
-				    LayoutParams lp = new LayoutParams(LayoutParams.FILL_PARENT, LayoutParams.FILL_PARENT);
-				    dialog.addContentView(topIcon, lp);
-				    //topIcon.setMaxHeight(TopIconMaxHeight);
-				    //topIcon.setMaxWidth(TopIconMaxWidth);
-				    //topIcon.setScaleType(ScaleType.FIT_CENTER);
-				    //topIcon.setAlpha(TopIconAlpha);
-				    //topIcon.setLayoutParams(new LayoutParams(LayoutParams.WRAP_CONTENT,
-				    //                                         LayoutParams.WRAP_CONTENT));
->>>>>>> 5896c05d
 				}
 			}
 			break;
@@ -533,11 +517,8 @@
 			dialog = null;
 		}
 		return dialog;
-<<<<<<< HEAD
-	}
-=======
-	}	
->>>>>>> 5896c05d
+	}
+
 	// the callback received when the user "sets" the date in the dialog
 	private DatePickerDialog.OnDateSetListener mDateSetListener = new DatePickerDialog.OnDateSetListener() {
 		public void onDateSet(DatePicker view, int year, int month, int day) {
@@ -618,11 +599,7 @@
 	 */
 	private void rotateThumbnail(long id, long angle) {
 
-<<<<<<< HEAD
-		Bitmap bm = CatalogueDBAdapter.fetchThumbnailIntoImageView(mRowId, null, ZOOM_THUMBNAIL_SIZE*2, ZOOM_THUMBNAIL_SIZE*2, true);
-=======
-		Bitmap bm = CatalogueDBAdapter.fetchThumbnailIntoImageView(mRowId, null, 800, 800);
->>>>>>> 5896c05d
+		Bitmap bm = CatalogueDBAdapter.fetchThumbnailIntoImageView(mRowId, null, mThumbZoomSize*2, mThumbZoomSize*2, true);
 		if (bm == null)
 			return;
 
@@ -754,11 +731,7 @@
 				}
 			});
 
-<<<<<<< HEAD
-			CatalogueDBAdapter.fetchThumbnailIntoImageView(mRowId, mImageView, EDIT_THUMBNAIL_SIZE, EDIT_THUMBNAIL_SIZE, true);
-=======
-			CatalogueDBAdapter.fetchThumbnailIntoImageView(mRowId, mImageView, 100, 100);
->>>>>>> 5896c05d
+			CatalogueDBAdapter.fetchThumbnailIntoImageView(mRowId, mImageView, mThumbEditSize, mThumbEditSize, true);
 			rating = book.getFloat(book.getColumnIndexOrThrow(CatalogueDBAdapter.KEY_RATING));
 			read = (book.getInt(book.getColumnIndex(CatalogueDBAdapter.KEY_READ))==0 ? false:true);
 			notes = book.getString(book.getColumnIndexOrThrow(CatalogueDBAdapter.KEY_NOTES));
@@ -848,11 +821,7 @@
 				}
 			});
 			
-<<<<<<< HEAD
-			CatalogueDBAdapter.fetchThumbnailIntoImageView(mRowId, mImageView, EDIT_THUMBNAIL_SIZE, EDIT_THUMBNAIL_SIZE, true);
-=======
-			CatalogueDBAdapter.fetchThumbnailIntoImageView(mRowId, mImageView, 200, 200);
->>>>>>> 5896c05d
+			CatalogueDBAdapter.fetchThumbnailIntoImageView(mRowId, mImageView, mThumbEditSize, mThumbEditSize, true);
 
 		} else {
 			// Manual Add
