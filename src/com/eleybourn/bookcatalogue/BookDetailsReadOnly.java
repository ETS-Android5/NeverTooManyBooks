package com.eleybourn.bookcatalogue;

import android.app.Activity;
import android.content.Intent;
import android.database.Cursor;
import android.os.Bundle;
import android.view.GestureDetector;
import android.view.KeyEvent;
import android.view.MotionEvent;
import android.view.View;
import android.widget.ImageView;
import android.widget.TextView;
import android.widget.Toast;

import com.eleybourn.bookcatalogue.Fields.Field;
import com.eleybourn.bookcatalogue.booklist.FlattenedBooklist;
import com.eleybourn.bookcatalogue.debug.Tracker;
import com.eleybourn.bookcatalogue.dialogs.StandardDialogs;
import com.eleybourn.bookcatalogue.utils.HintManager;
import com.eleybourn.bookcatalogue.utils.Logger;
import com.eleybourn.bookcatalogue.utils.Utils;

/**
 * Class for representing read-only book details.
 * @author n.silin
 */
public class BookDetailsReadOnly extends BookDetailsAbstract {
	private FlattenedBooklist mList = null;
	private GestureDetector mGestureDetector;

	@Override
	protected void onCreate(Bundle savedInstanceState) {
		Tracker.enterOnCreate(this);
		setContentView(R.layout.book_details);
		setRowIdByExtras();
		/* In superclass onCreate method we initialize fields, background,
		 * display metrics and other. So see superclass onCreate method. */
		super.onCreate(savedInstanceState);
		// Set additional (non book details) fields before their populating
		addFields();
		
		/* 
		 * We have to override this value to initialize book thumb with right size.
		 * You have to see in book_details.xml to get dividing coefficient
		 */
		mThumbEditSize = Math.min(mMetrics.widthPixels, mMetrics.heightPixels) / 3;
		
		// See if the name of a booklist table was passed to us
		Bundle extras = getIntent().getExtras();
		if (extras != null) {
			String list = extras.getString("FlattenedBooklist");
			if (list != null && !list.equals("")) {
				mList = new FlattenedBooklist(mDbHelper.getDb(), list);
				// Check to see it really exists. The underlying table disappeared once in testing
				// which is hard to explain; it theoretically should only happen if the app closes
				// the database or if the activity pauses with 'isFinishing()' returning true.
				if (mList.exists()) {
					if (extras.containsKey("FlattenedBooklistPosition")) {
						mList.moveTo(extras.getInt("FlattenedBooklistPosition"));					
					}
					// Add a gesture lister for 'swipe' gestures
					mGestureDetector = new GestureDetector(this, mGestureListener);
				} else {
					mList.close();
					mList = null;
				}
			}
		}

		if (mRowId != null && mRowId > 0) {
			updateFields();
		}

		if (savedInstanceState == null)
			HintManager.displayHint(this, R.string.hint_view_only_help, null);
	}
	
	@Override
	/**
	 * Close the list object (frees statments) and if we are finishing, delete the temp table
	 */
	protected void onPause() {
		if (mList != null) {
			mList.close();
			if (this.isFinishing()) {
				mList.deleteData();
			}
		}
		super.onPause();
	}

	/**
	 * If 'back' is pressed, and the user has made changes, ask them if they really want to lose the changes.
	 * 
	 * We don't use onBackPressed because it does not work with API level 4.
	 */
	@Override
	public boolean onKeyDown(int keyCode, KeyEvent event) {
		if (keyCode == KeyEvent.KEYCODE_BACK) {
			Intent i = new Intent();
			i.putExtra(CatalogueDBAdapter.KEY_ROWID, mRowId);
			if (getParent() == null) {
				setResult(RESULT_OK, i);
			} else {
				getParent().setResult(RESULT_OK, i);
			}
			finish();
			return true;
		} else {
			return super.onKeyDown(keyCode, event);
		}
	}

	/**
	 * This is a straight passthrough
	 */
	@Override
	protected void onActivityResult(int requestCode, int resultCode, Intent intent) {
		super.onActivityResult(requestCode, resultCode, intent);
		switch (requestCode) {
			case UniqueId.ACTIVITY_EDIT_BOOK:
				// Update fields of read-only book after editing
				if (resultCode == Activity.RESULT_OK) {
					updateFields();
				}
				break;
		}
	}
	
	@Override
	/* The only difference from super class method is initializing of additional
	 * fields needed for read-only mode (user notes, loaned, etc.) */
	protected void populateFieldsFromDb(Long rowId) {
		// From the database (edit)
		BooksCursor books = mDbHelper.fetchBookById(rowId);
		try {
			if (books != null) {
				books.moveToFirst();
			}
			BooksRowView book = books.getRowView();

			populateBookDetailsFields(rowId, books);
			// Set maximum aspect ratio width : height = 1 : 2
			setBookThumbnail(rowId, mThumbEditSize, mThumbEditSize * 2);
			
			// Additional fields for read-only mode which are not initialized automatically
			showReadStatus(book);
			showLoanedInfo(rowId);
			showSignedStatus(book);
			formatFormatSection();
			formatPublishingSection();
			
			// Restore defaut visibilty and hide unused/unwanted fields
			showHideFields();

			String title = mFields.getField(R.id.title).getValue().toString();
			// If we are in a list, then append the position
			if (mList != null) {
				// RELEASE: Stringify!!!!
				String info = mList.getAbsolutePosition() + " of " + mList.getCount();
				title += " (" + info + ")";
			}
			setActivityTitle(title);
		} catch (Exception e) {
			Logger.logError(e);
		} finally {
			if (books != null)
				books.close();
		}

		// Populate bookshelves and hide the field if bookshelves are not set.
		if (!populateBookshelvesField(mFields, rowId)) {
			findViewById(R.id.lbl_bookshelves).setVisibility(View.GONE);
			findViewById(R.id.bookshelf_text).setVisibility(View.GONE);
		}

		// Get author and series lists
		mAuthorList = mDbHelper.getBookAuthorList(rowId);
		mSeriesList = mDbHelper.getBookSeriesList(rowId);
	}

	@Override
	/* Override populating author field. Hide the field if author not set or
	 * shows author (or authors through ',') with 'by' at the beginning. */
	protected void populateAuthorListField() {
		int authorsCount = mAuthorList.size();
		if (authorsCount == 0) {
			// Hide author field if it is not set
			findViewById(R.id.author).setVisibility(View.GONE);
		} else {
			StringBuilder builder = new StringBuilder();
			builder.append(getResources().getString(R.string.book_details_readonly_by));
			builder.append(" ");
			for (int i = 0; i < authorsCount; i++) {
				builder.append(mAuthorList.get(i).getDisplayName());
				if (i != authorsCount - 1) {
					builder.append(", ");
				}
			}
			mFields.getField(R.id.author).setValue(builder.toString());
		}
	}

	@Override
	protected void populateSeriesListField() {
		int size = 0;
		try {
			size = mSeriesList.size();
		} catch (NullPointerException e) {
			size = 0;
		}
		if (size == 0 || !mFields.getField(R.id.series).visible) {
			// Hide 'Series' label and data
			findViewById(R.id.lbl_series).setVisibility(View.GONE);
			findViewById(R.id.series).setVisibility(View.GONE);
			return;
		} else {
			// Show 'Series' label and data
			findViewById(R.id.lbl_series).setVisibility(View.VISIBLE);
			findViewById(R.id.series).setVisibility(View.VISIBLE);

			String newText = null;
			Utils.pruneSeriesList(mSeriesList);
			Utils.pruneList(mDbHelper, mSeriesList);
			int seriesCount = mSeriesList.size();
			if (seriesCount > 0) {
				StringBuilder builder = new StringBuilder();
				for (int i = 0; i < seriesCount; i++) {
					builder.append("    " + mSeriesList.get(i).getDisplayName());
					if (i != seriesCount - 1) {
						builder.append("<br/>");
					}
				}
				newText = builder.toString();
			}
			mFields.getField(R.id.series).setValue(newText);
		}
	}

	/**
	 * Add other fields of book to details fields. We need this method to automatically
	 * populate some fields during populating. See {@link #populateFieldsFromDb(Long)}.
	 * Note that it should be performed before populating.
	 */
	private void addFields() {
		// From 'My comments' tab
		mFields.add(R.id.rating, CatalogueDBAdapter.KEY_RATING, new Fields.FloatValidator());
		mFields.add(R.id.notes, CatalogueDBAdapter.KEY_NOTES, null);
		mFields.add(R.id.read_start, CatalogueDBAdapter.KEY_READ_START, null, new Fields.DateFieldFormatter());
		mFields.add(R.id.read_end, CatalogueDBAdapter.KEY_READ_END, null, new Fields.DateFieldFormatter());
		mFields.add(R.id.location, CatalogueDBAdapter.KEY_LOCATION, null);
		// Make sure the label is hidden when the ISBN is 
		mFields.add(R.id.isbn_label, "", CatalogueDBAdapter.KEY_ISBN, null);
	}
	
	/**
	 * Formats 'format' section of the book depending on values
	 * of 'pages' and 'format' fields.
	 */
	private void formatFormatSection(){
		Field field = mFields.getField(R.id.pages);
		String value = (String) field.getValue();
		boolean isExist = value != null && !value.equals("");
		if (isExist) { //If 'pages' field is set format it
			field.setValue(getString(R.string.book_details_readonly_pages, value));
		}
		// Format 'format' field
		field = mFields.getField(R.id.format);
		value = (String) field.getValue();
		if(isExist && value != null && !value.equals("")){
			/* Surround 'format' field with braces if 'pages' field is set 
			 * and 'format' field is not empty */
			field.setValue(getString(R.string.brackets, value));
		}
	}
	
	/**
	 * Formats 'Publishing' section of the book depending on values
	 * of 'publisher' and 'date published' fields.
	 */
	private void formatPublishingSection(){
		Field field = mFields.getField(R.id.date_published);
		String value = (String) field.getValue();
		boolean isDateExist = value != null && !value.equals("");

		// Format 'publisher' field
		field = mFields.getField(R.id.publisher);
		value = (String) field.getValue();
		if(isDateExist && value != null && !value.equals("")){
			// Add comma to the end
			field.setValue(value + ", ");
		}
	}
	
	/**
	 * Inflates 'Loaned' field showing a person the book loaned to.
	 * If book is not loaned field is invisible.
	 * @param rowId Database row _id of the loaned book
	 */
	private void showLoanedInfo(Long rowId) {
		String personLoanedTo = mDbHelper.fetchLoanByBook(rowId);
		if (personLoanedTo != null) {
			TextView textView = (TextView) findViewById(R.id.who);
			textView.setVisibility(View.VISIBLE);
			String resultText = getString(R.string.book_details_readonly_loaned_to, personLoanedTo);
			textView.setText(resultText);
		}
	}

	/**
	 * Sets read status of the book if needed. Shows green tick if book is read.
	 * @param book Cursor containing information of the book from database
	 */
	private void showReadStatus(BooksRowView book) {
		if (FieldVisibility.isVisible(CatalogueDBAdapter.KEY_READ)) {
			ImageView image = (ImageView) findViewById(R.id.read);
			if (book.isRead()) {
				image.setVisibility(View.VISIBLE);
				image.setImageResource(R.drawable.btn_check_buttonless_on);
			} else {
				image.setVisibility(View.GONE);				
			}
		} else {
			ImageView image = (ImageView) findViewById(R.id.read);
			image.setVisibility(View.GONE);			
		}
	}

	/**
	 * Show signed status of the book. Set text 'yes' if signed. Otherwise it is 'No'.
	 * @param book Cursor containing information of the book from database
	 */
	private void showSignedStatus(BooksRowView book) {
		if (book.isSigned()) {
			((TextView) findViewById(R.id.signed)).setText(getResources().getString(R.string.yes));
		}
	}
	
	/**
	 * Hides unused fields if they have not any useful data. Checks all text fields
	 * except of author, series and loaned. 
	 */
	private void showHideFields() {
		// Restore the default based on user preferences.
		mFields.resetVisibility();
	
		// Check publishing information
		if (showHideFieldIfEmpty(R.id.publisher) == View.GONE && showHideFieldIfEmpty(R.id.date_published) == View.GONE) {
			findViewById(R.id.lbl_publishing).setVisibility(View.GONE);
		}

		boolean hasImage = findViewById(R.id.row_img).getVisibility() != View.GONE;
		if (!hasImage) {
			findViewById(R.id.image_wrapper).setVisibility(View.GONE);						
		}

		// Check format information
		boolean hasPages = (showHideFieldIfEmpty(R.id.pages) == View.VISIBLE);
		if (!hasPages) {
			findViewById(R.id.pages).setVisibility(View.GONE);			
		}
		showHideFieldIfEmpty(R.id.format);

		// Check genre
		showHideFieldIfEmpty(R.id.genre, R.id.lbl_genre);

		// Check ISBN
		showHideFieldIfEmpty(R.id.isbn, R.id.row_isbn);

		// Check list price
		showHideFieldIfEmpty(R.id.list_price, R.id.row_list_price);

		// Check description
		showHideFieldIfEmpty(R.id.description, R.id.descriptionLabel, R.id.description_divider);

		// **** MY COMMENTS SECTION ****
		// Check notes
		showHideFieldIfEmpty(R.id.notes, R.id.lbl_notes);

		// Check date start reading
		showHideFieldIfEmpty(R.id.read_start, R.id.row_read_start);

		// Check date end reading
		showHideFieldIfEmpty(R.id.read_end, R.id.row_read_end);

		// Check location
		showHideFieldIfEmpty(R.id.location, R.id.row_location);

		// Hide the fields that we never use...
		findViewById(R.id.anthology).setVisibility(View.GONE);
	}
	
	/**
	 * Show or Hide text field if it has not any useful data.
	 * Don't show a field if it is already hidden (assumed by user preference)
	 *
	 * @param resId layout resource id of the field
	 * @param relatedFields list of fields whose visibility will also be set based on the first field
	 *
	 * @return The resulting visibility setting value (VISIBLE or GONE)
	 */
	private int showHideFieldIfEmpty(int resId, int...relatedFields) {
		// Get the base view
		final View v = findViewById(resId);
		if (v.getVisibility() != View.GONE) {
			// Determine if we should hide it
			String value = (String) mFields.getField(resId).getValue();
			boolean isExist = value != null && !value.equals("");
			int visibility = isExist ? View.VISIBLE : View.GONE;
			v.setVisibility(visibility);
			// Set the related views
			for(int i: relatedFields) {
				View rv = findViewById(i);
				if (rv != null)
					rv.setVisibility(visibility);
			}
			return visibility;
		} else {
			return View.GONE;
		}
	}
	
	/**
	 * Updates all fields of book from database.
	 */
	private void updateFields(){
		populateFieldsFromDb(mRowId);
		// Populate author and series fields
		populateAuthorListField();
		populateSeriesListField();
	}

	@Override
	/**
	 * We override the dispatcher because the ScrollView will consume
 	 * all events otherwise.
	 */
	public boolean dispatchTouchEvent(MotionEvent event) {
		if (mGestureDetector != null && mGestureDetector.onTouchEvent(event))
			return true;
<<<<<<< HEAD

		super.dispatchTouchEvent(event);
=======
		super.dispatchTouchEvent(event);
		// Always return true; we want the events.
>>>>>>> 87333616
		return true;
	}

	/**
	 * Listener to handle 'fling' events; we could handle others but need to be careful about possible clicks and scrolling.
	 */
	GestureDetector.SimpleOnGestureListener mGestureListener = new GestureDetector.SimpleOnGestureListener() {

		@Override
		public boolean onFling(MotionEvent e1, MotionEvent e2, float velocityX, float velocityY) {
			if (mList == null)
				return false;

			// Make sure we have considerably more X-velocity than Y-velocity; otherwise it might be a scroll.
			if (Math.abs(velocityX / velocityY) > 2) {
				boolean moved;
				// Work out which way to move, and do it.
				if (velocityX > 0) {
					moved = mList.movePrev();
				} else {
					moved = mList.moveNext();
				}
				if (moved) {
					mRowId = mList.getBookId();
					updateFields();
				}
				return true;
			} else {
				return false;
			}
		}
	};
	
	/**
	 * Accessor; used by parent Activity to get the real current row
	 */
	public Long getRowId() {
		return mRowId;
	}
}
<|MERGE_RESOLUTION|>--- conflicted
+++ resolved
@@ -1,487 +1,483 @@
-package com.eleybourn.bookcatalogue;
-
-import android.app.Activity;
-import android.content.Intent;
-import android.database.Cursor;
-import android.os.Bundle;
-import android.view.GestureDetector;
-import android.view.KeyEvent;
-import android.view.MotionEvent;
-import android.view.View;
-import android.widget.ImageView;
-import android.widget.TextView;
-import android.widget.Toast;
-
-import com.eleybourn.bookcatalogue.Fields.Field;
-import com.eleybourn.bookcatalogue.booklist.FlattenedBooklist;
-import com.eleybourn.bookcatalogue.debug.Tracker;
-import com.eleybourn.bookcatalogue.dialogs.StandardDialogs;
-import com.eleybourn.bookcatalogue.utils.HintManager;
-import com.eleybourn.bookcatalogue.utils.Logger;
-import com.eleybourn.bookcatalogue.utils.Utils;
-
-/**
- * Class for representing read-only book details.
- * @author n.silin
- */
-public class BookDetailsReadOnly extends BookDetailsAbstract {
-	private FlattenedBooklist mList = null;
-	private GestureDetector mGestureDetector;
-
-	@Override
-	protected void onCreate(Bundle savedInstanceState) {
-		Tracker.enterOnCreate(this);
-		setContentView(R.layout.book_details);
-		setRowIdByExtras();
-		/* In superclass onCreate method we initialize fields, background,
-		 * display metrics and other. So see superclass onCreate method. */
-		super.onCreate(savedInstanceState);
-		// Set additional (non book details) fields before their populating
-		addFields();
-		
-		/* 
-		 * We have to override this value to initialize book thumb with right size.
-		 * You have to see in book_details.xml to get dividing coefficient
-		 */
-		mThumbEditSize = Math.min(mMetrics.widthPixels, mMetrics.heightPixels) / 3;
-		
-		// See if the name of a booklist table was passed to us
-		Bundle extras = getIntent().getExtras();
-		if (extras != null) {
-			String list = extras.getString("FlattenedBooklist");
-			if (list != null && !list.equals("")) {
-				mList = new FlattenedBooklist(mDbHelper.getDb(), list);
-				// Check to see it really exists. The underlying table disappeared once in testing
-				// which is hard to explain; it theoretically should only happen if the app closes
-				// the database or if the activity pauses with 'isFinishing()' returning true.
-				if (mList.exists()) {
-					if (extras.containsKey("FlattenedBooklistPosition")) {
-						mList.moveTo(extras.getInt("FlattenedBooklistPosition"));					
-					}
-					// Add a gesture lister for 'swipe' gestures
-					mGestureDetector = new GestureDetector(this, mGestureListener);
-				} else {
-					mList.close();
-					mList = null;
-				}
-			}
-		}
-
-		if (mRowId != null && mRowId > 0) {
-			updateFields();
-		}
-
-		if (savedInstanceState == null)
-			HintManager.displayHint(this, R.string.hint_view_only_help, null);
-	}
-	
-	@Override
-	/**
-	 * Close the list object (frees statments) and if we are finishing, delete the temp table
-	 */
-	protected void onPause() {
-		if (mList != null) {
-			mList.close();
-			if (this.isFinishing()) {
-				mList.deleteData();
-			}
-		}
-		super.onPause();
-	}
-
-	/**
-	 * If 'back' is pressed, and the user has made changes, ask them if they really want to lose the changes.
-	 * 
-	 * We don't use onBackPressed because it does not work with API level 4.
-	 */
-	@Override
-	public boolean onKeyDown(int keyCode, KeyEvent event) {
-		if (keyCode == KeyEvent.KEYCODE_BACK) {
-			Intent i = new Intent();
-			i.putExtra(CatalogueDBAdapter.KEY_ROWID, mRowId);
-			if (getParent() == null) {
-				setResult(RESULT_OK, i);
-			} else {
-				getParent().setResult(RESULT_OK, i);
-			}
-			finish();
-			return true;
-		} else {
-			return super.onKeyDown(keyCode, event);
-		}
-	}
-
-	/**
-	 * This is a straight passthrough
-	 */
-	@Override
-	protected void onActivityResult(int requestCode, int resultCode, Intent intent) {
-		super.onActivityResult(requestCode, resultCode, intent);
-		switch (requestCode) {
-			case UniqueId.ACTIVITY_EDIT_BOOK:
-				// Update fields of read-only book after editing
-				if (resultCode == Activity.RESULT_OK) {
-					updateFields();
-				}
-				break;
-		}
-	}
-	
-	@Override
-	/* The only difference from super class method is initializing of additional
-	 * fields needed for read-only mode (user notes, loaned, etc.) */
-	protected void populateFieldsFromDb(Long rowId) {
-		// From the database (edit)
-		BooksCursor books = mDbHelper.fetchBookById(rowId);
-		try {
-			if (books != null) {
-				books.moveToFirst();
-			}
-			BooksRowView book = books.getRowView();
-
-			populateBookDetailsFields(rowId, books);
-			// Set maximum aspect ratio width : height = 1 : 2
-			setBookThumbnail(rowId, mThumbEditSize, mThumbEditSize * 2);
-			
-			// Additional fields for read-only mode which are not initialized automatically
-			showReadStatus(book);
-			showLoanedInfo(rowId);
-			showSignedStatus(book);
-			formatFormatSection();
-			formatPublishingSection();
-			
-			// Restore defaut visibilty and hide unused/unwanted fields
-			showHideFields();
-
-			String title = mFields.getField(R.id.title).getValue().toString();
-			// If we are in a list, then append the position
-			if (mList != null) {
-				// RELEASE: Stringify!!!!
-				String info = mList.getAbsolutePosition() + " of " + mList.getCount();
-				title += " (" + info + ")";
-			}
-			setActivityTitle(title);
-		} catch (Exception e) {
-			Logger.logError(e);
-		} finally {
-			if (books != null)
-				books.close();
-		}
-
-		// Populate bookshelves and hide the field if bookshelves are not set.
-		if (!populateBookshelvesField(mFields, rowId)) {
-			findViewById(R.id.lbl_bookshelves).setVisibility(View.GONE);
-			findViewById(R.id.bookshelf_text).setVisibility(View.GONE);
-		}
-
-		// Get author and series lists
-		mAuthorList = mDbHelper.getBookAuthorList(rowId);
-		mSeriesList = mDbHelper.getBookSeriesList(rowId);
-	}
-
-	@Override
-	/* Override populating author field. Hide the field if author not set or
-	 * shows author (or authors through ',') with 'by' at the beginning. */
-	protected void populateAuthorListField() {
-		int authorsCount = mAuthorList.size();
-		if (authorsCount == 0) {
-			// Hide author field if it is not set
-			findViewById(R.id.author).setVisibility(View.GONE);
-		} else {
-			StringBuilder builder = new StringBuilder();
-			builder.append(getResources().getString(R.string.book_details_readonly_by));
-			builder.append(" ");
-			for (int i = 0; i < authorsCount; i++) {
-				builder.append(mAuthorList.get(i).getDisplayName());
-				if (i != authorsCount - 1) {
-					builder.append(", ");
-				}
-			}
-			mFields.getField(R.id.author).setValue(builder.toString());
-		}
-	}
-
-	@Override
-	protected void populateSeriesListField() {
-		int size = 0;
-		try {
-			size = mSeriesList.size();
-		} catch (NullPointerException e) {
-			size = 0;
-		}
-		if (size == 0 || !mFields.getField(R.id.series).visible) {
-			// Hide 'Series' label and data
-			findViewById(R.id.lbl_series).setVisibility(View.GONE);
-			findViewById(R.id.series).setVisibility(View.GONE);
-			return;
-		} else {
-			// Show 'Series' label and data
-			findViewById(R.id.lbl_series).setVisibility(View.VISIBLE);
-			findViewById(R.id.series).setVisibility(View.VISIBLE);
-
-			String newText = null;
-			Utils.pruneSeriesList(mSeriesList);
-			Utils.pruneList(mDbHelper, mSeriesList);
-			int seriesCount = mSeriesList.size();
-			if (seriesCount > 0) {
-				StringBuilder builder = new StringBuilder();
-				for (int i = 0; i < seriesCount; i++) {
-					builder.append("    " + mSeriesList.get(i).getDisplayName());
-					if (i != seriesCount - 1) {
-						builder.append("<br/>");
-					}
-				}
-				newText = builder.toString();
-			}
-			mFields.getField(R.id.series).setValue(newText);
-		}
-	}
-
-	/**
-	 * Add other fields of book to details fields. We need this method to automatically
-	 * populate some fields during populating. See {@link #populateFieldsFromDb(Long)}.
-	 * Note that it should be performed before populating.
-	 */
-	private void addFields() {
-		// From 'My comments' tab
-		mFields.add(R.id.rating, CatalogueDBAdapter.KEY_RATING, new Fields.FloatValidator());
-		mFields.add(R.id.notes, CatalogueDBAdapter.KEY_NOTES, null);
-		mFields.add(R.id.read_start, CatalogueDBAdapter.KEY_READ_START, null, new Fields.DateFieldFormatter());
-		mFields.add(R.id.read_end, CatalogueDBAdapter.KEY_READ_END, null, new Fields.DateFieldFormatter());
-		mFields.add(R.id.location, CatalogueDBAdapter.KEY_LOCATION, null);
-		// Make sure the label is hidden when the ISBN is 
-		mFields.add(R.id.isbn_label, "", CatalogueDBAdapter.KEY_ISBN, null);
-	}
-	
-	/**
-	 * Formats 'format' section of the book depending on values
-	 * of 'pages' and 'format' fields.
-	 */
-	private void formatFormatSection(){
-		Field field = mFields.getField(R.id.pages);
-		String value = (String) field.getValue();
-		boolean isExist = value != null && !value.equals("");
-		if (isExist) { //If 'pages' field is set format it
-			field.setValue(getString(R.string.book_details_readonly_pages, value));
-		}
-		// Format 'format' field
-		field = mFields.getField(R.id.format);
-		value = (String) field.getValue();
-		if(isExist && value != null && !value.equals("")){
-			/* Surround 'format' field with braces if 'pages' field is set 
-			 * and 'format' field is not empty */
-			field.setValue(getString(R.string.brackets, value));
-		}
-	}
-	
-	/**
-	 * Formats 'Publishing' section of the book depending on values
-	 * of 'publisher' and 'date published' fields.
-	 */
-	private void formatPublishingSection(){
-		Field field = mFields.getField(R.id.date_published);
-		String value = (String) field.getValue();
-		boolean isDateExist = value != null && !value.equals("");
-
-		// Format 'publisher' field
-		field = mFields.getField(R.id.publisher);
-		value = (String) field.getValue();
-		if(isDateExist && value != null && !value.equals("")){
-			// Add comma to the end
-			field.setValue(value + ", ");
-		}
-	}
-	
-	/**
-	 * Inflates 'Loaned' field showing a person the book loaned to.
-	 * If book is not loaned field is invisible.
-	 * @param rowId Database row _id of the loaned book
-	 */
-	private void showLoanedInfo(Long rowId) {
-		String personLoanedTo = mDbHelper.fetchLoanByBook(rowId);
-		if (personLoanedTo != null) {
-			TextView textView = (TextView) findViewById(R.id.who);
-			textView.setVisibility(View.VISIBLE);
-			String resultText = getString(R.string.book_details_readonly_loaned_to, personLoanedTo);
-			textView.setText(resultText);
-		}
-	}
-
-	/**
-	 * Sets read status of the book if needed. Shows green tick if book is read.
-	 * @param book Cursor containing information of the book from database
-	 */
-	private void showReadStatus(BooksRowView book) {
-		if (FieldVisibility.isVisible(CatalogueDBAdapter.KEY_READ)) {
-			ImageView image = (ImageView) findViewById(R.id.read);
-			if (book.isRead()) {
-				image.setVisibility(View.VISIBLE);
-				image.setImageResource(R.drawable.btn_check_buttonless_on);
-			} else {
-				image.setVisibility(View.GONE);				
-			}
-		} else {
-			ImageView image = (ImageView) findViewById(R.id.read);
-			image.setVisibility(View.GONE);			
-		}
-	}
-
-	/**
-	 * Show signed status of the book. Set text 'yes' if signed. Otherwise it is 'No'.
-	 * @param book Cursor containing information of the book from database
-	 */
-	private void showSignedStatus(BooksRowView book) {
-		if (book.isSigned()) {
-			((TextView) findViewById(R.id.signed)).setText(getResources().getString(R.string.yes));
-		}
-	}
-	
-	/**
-	 * Hides unused fields if they have not any useful data. Checks all text fields
-	 * except of author, series and loaned. 
-	 */
-	private void showHideFields() {
-		// Restore the default based on user preferences.
-		mFields.resetVisibility();
-	
-		// Check publishing information
-		if (showHideFieldIfEmpty(R.id.publisher) == View.GONE && showHideFieldIfEmpty(R.id.date_published) == View.GONE) {
-			findViewById(R.id.lbl_publishing).setVisibility(View.GONE);
-		}
-
-		boolean hasImage = findViewById(R.id.row_img).getVisibility() != View.GONE;
-		if (!hasImage) {
-			findViewById(R.id.image_wrapper).setVisibility(View.GONE);						
-		}
-
-		// Check format information
-		boolean hasPages = (showHideFieldIfEmpty(R.id.pages) == View.VISIBLE);
-		if (!hasPages) {
-			findViewById(R.id.pages).setVisibility(View.GONE);			
-		}
-		showHideFieldIfEmpty(R.id.format);
-
-		// Check genre
-		showHideFieldIfEmpty(R.id.genre, R.id.lbl_genre);
-
-		// Check ISBN
-		showHideFieldIfEmpty(R.id.isbn, R.id.row_isbn);
-
-		// Check list price
-		showHideFieldIfEmpty(R.id.list_price, R.id.row_list_price);
-
-		// Check description
-		showHideFieldIfEmpty(R.id.description, R.id.descriptionLabel, R.id.description_divider);
-
-		// **** MY COMMENTS SECTION ****
-		// Check notes
-		showHideFieldIfEmpty(R.id.notes, R.id.lbl_notes);
-
-		// Check date start reading
-		showHideFieldIfEmpty(R.id.read_start, R.id.row_read_start);
-
-		// Check date end reading
-		showHideFieldIfEmpty(R.id.read_end, R.id.row_read_end);
-
-		// Check location
-		showHideFieldIfEmpty(R.id.location, R.id.row_location);
-
-		// Hide the fields that we never use...
-		findViewById(R.id.anthology).setVisibility(View.GONE);
-	}
-	
-	/**
-	 * Show or Hide text field if it has not any useful data.
-	 * Don't show a field if it is already hidden (assumed by user preference)
-	 *
-	 * @param resId layout resource id of the field
-	 * @param relatedFields list of fields whose visibility will also be set based on the first field
-	 *
-	 * @return The resulting visibility setting value (VISIBLE or GONE)
-	 */
-	private int showHideFieldIfEmpty(int resId, int...relatedFields) {
-		// Get the base view
-		final View v = findViewById(resId);
-		if (v.getVisibility() != View.GONE) {
-			// Determine if we should hide it
-			String value = (String) mFields.getField(resId).getValue();
-			boolean isExist = value != null && !value.equals("");
-			int visibility = isExist ? View.VISIBLE : View.GONE;
-			v.setVisibility(visibility);
-			// Set the related views
-			for(int i: relatedFields) {
-				View rv = findViewById(i);
-				if (rv != null)
-					rv.setVisibility(visibility);
-			}
-			return visibility;
-		} else {
-			return View.GONE;
-		}
-	}
-	
-	/**
-	 * Updates all fields of book from database.
-	 */
-	private void updateFields(){
-		populateFieldsFromDb(mRowId);
-		// Populate author and series fields
-		populateAuthorListField();
-		populateSeriesListField();
-	}
-
-	@Override
-	/**
-	 * We override the dispatcher because the ScrollView will consume
- 	 * all events otherwise.
-	 */
-	public boolean dispatchTouchEvent(MotionEvent event) {
-		if (mGestureDetector != null && mGestureDetector.onTouchEvent(event))
-			return true;
-<<<<<<< HEAD
-
-		super.dispatchTouchEvent(event);
-=======
-		super.dispatchTouchEvent(event);
-		// Always return true; we want the events.
->>>>>>> 87333616
-		return true;
-	}
-
-	/**
-	 * Listener to handle 'fling' events; we could handle others but need to be careful about possible clicks and scrolling.
-	 */
-	GestureDetector.SimpleOnGestureListener mGestureListener = new GestureDetector.SimpleOnGestureListener() {
-
-		@Override
-		public boolean onFling(MotionEvent e1, MotionEvent e2, float velocityX, float velocityY) {
-			if (mList == null)
-				return false;
-
-			// Make sure we have considerably more X-velocity than Y-velocity; otherwise it might be a scroll.
-			if (Math.abs(velocityX / velocityY) > 2) {
-				boolean moved;
-				// Work out which way to move, and do it.
-				if (velocityX > 0) {
-					moved = mList.movePrev();
-				} else {
-					moved = mList.moveNext();
-				}
-				if (moved) {
-					mRowId = mList.getBookId();
-					updateFields();
-				}
-				return true;
-			} else {
-				return false;
-			}
-		}
-	};
-	
-	/**
-	 * Accessor; used by parent Activity to get the real current row
-	 */
-	public Long getRowId() {
-		return mRowId;
-	}
-}
+package com.eleybourn.bookcatalogue;
+
+import android.app.Activity;
+import android.content.Intent;
+import android.database.Cursor;
+import android.os.Bundle;
+import android.view.GestureDetector;
+import android.view.KeyEvent;
+import android.view.MotionEvent;
+import android.view.View;
+import android.widget.ImageView;
+import android.widget.TextView;
+import android.widget.Toast;
+
+import com.eleybourn.bookcatalogue.Fields.Field;
+import com.eleybourn.bookcatalogue.booklist.FlattenedBooklist;
+import com.eleybourn.bookcatalogue.debug.Tracker;
+import com.eleybourn.bookcatalogue.dialogs.StandardDialogs;
+import com.eleybourn.bookcatalogue.utils.HintManager;
+import com.eleybourn.bookcatalogue.utils.Logger;
+import com.eleybourn.bookcatalogue.utils.Utils;
+
+/**
+ * Class for representing read-only book details.
+ * @author n.silin
+ */
+public class BookDetailsReadOnly extends BookDetailsAbstract {
+	private FlattenedBooklist mList = null;
+	private GestureDetector mGestureDetector;
+
+	@Override
+	protected void onCreate(Bundle savedInstanceState) {
+		Tracker.enterOnCreate(this);
+		setContentView(R.layout.book_details);
+		setRowIdByExtras();
+		/* In superclass onCreate method we initialize fields, background,
+		 * display metrics and other. So see superclass onCreate method. */
+		super.onCreate(savedInstanceState);
+		// Set additional (non book details) fields before their populating
+		addFields();
+		
+		/* 
+		 * We have to override this value to initialize book thumb with right size.
+		 * You have to see in book_details.xml to get dividing coefficient
+		 */
+		mThumbEditSize = Math.min(mMetrics.widthPixels, mMetrics.heightPixels) / 3;
+		
+		// See if the name of a booklist table was passed to us
+		Bundle extras = getIntent().getExtras();
+		if (extras != null) {
+			String list = extras.getString("FlattenedBooklist");
+			if (list != null && !list.equals("")) {
+				mList = new FlattenedBooklist(mDbHelper.getDb(), list);
+				// Check to see it really exists. The underlying table disappeared once in testing
+				// which is hard to explain; it theoretically should only happen if the app closes
+				// the database or if the activity pauses with 'isFinishing()' returning true.
+				if (mList.exists()) {
+					if (extras.containsKey("FlattenedBooklistPosition")) {
+						mList.moveTo(extras.getInt("FlattenedBooklistPosition"));					
+					}
+					// Add a gesture lister for 'swipe' gestures
+					mGestureDetector = new GestureDetector(this, mGestureListener);
+				} else {
+					mList.close();
+					mList = null;
+				}
+			}
+		}
+
+		if (mRowId != null && mRowId > 0) {
+			updateFields();
+		}
+
+		if (savedInstanceState == null)
+			HintManager.displayHint(this, R.string.hint_view_only_help, null);
+	}
+	
+	@Override
+	/**
+	 * Close the list object (frees statments) and if we are finishing, delete the temp table
+	 */
+	protected void onPause() {
+		if (mList != null) {
+			mList.close();
+			if (this.isFinishing()) {
+				mList.deleteData();
+			}
+		}
+		super.onPause();
+	}
+
+	/**
+	 * If 'back' is pressed, and the user has made changes, ask them if they really want to lose the changes.
+	 * 
+	 * We don't use onBackPressed because it does not work with API level 4.
+	 */
+	@Override
+	public boolean onKeyDown(int keyCode, KeyEvent event) {
+		if (keyCode == KeyEvent.KEYCODE_BACK) {
+			Intent i = new Intent();
+			i.putExtra(CatalogueDBAdapter.KEY_ROWID, mRowId);
+			if (getParent() == null) {
+				setResult(RESULT_OK, i);
+			} else {
+				getParent().setResult(RESULT_OK, i);
+			}
+			finish();
+			return true;
+		} else {
+			return super.onKeyDown(keyCode, event);
+		}
+	}
+
+	/**
+	 * This is a straight passthrough
+	 */
+	@Override
+	protected void onActivityResult(int requestCode, int resultCode, Intent intent) {
+		super.onActivityResult(requestCode, resultCode, intent);
+		switch (requestCode) {
+			case UniqueId.ACTIVITY_EDIT_BOOK:
+				// Update fields of read-only book after editing
+				if (resultCode == Activity.RESULT_OK) {
+					updateFields();
+				}
+				break;
+		}
+	}
+	
+	@Override
+	/* The only difference from super class method is initializing of additional
+	 * fields needed for read-only mode (user notes, loaned, etc.) */
+	protected void populateFieldsFromDb(Long rowId) {
+		// From the database (edit)
+		BooksCursor books = mDbHelper.fetchBookById(rowId);
+		try {
+			if (books != null) {
+				books.moveToFirst();
+			}
+			BooksRowView book = books.getRowView();
+
+			populateBookDetailsFields(rowId, books);
+			// Set maximum aspect ratio width : height = 1 : 2
+			setBookThumbnail(rowId, mThumbEditSize, mThumbEditSize * 2);
+			
+			// Additional fields for read-only mode which are not initialized automatically
+			showReadStatus(book);
+			showLoanedInfo(rowId);
+			showSignedStatus(book);
+			formatFormatSection();
+			formatPublishingSection();
+			
+			// Restore defaut visibilty and hide unused/unwanted fields
+			showHideFields();
+
+			String title = mFields.getField(R.id.title).getValue().toString();
+			// If we are in a list, then append the position
+			if (mList != null) {
+				// RELEASE: Stringify!!!!
+				String info = mList.getAbsolutePosition() + " of " + mList.getCount();
+				title += " (" + info + ")";
+			}
+			setActivityTitle(title);
+		} catch (Exception e) {
+			Logger.logError(e);
+		} finally {
+			if (books != null)
+				books.close();
+		}
+
+		// Populate bookshelves and hide the field if bookshelves are not set.
+		if (!populateBookshelvesField(mFields, rowId)) {
+			findViewById(R.id.lbl_bookshelves).setVisibility(View.GONE);
+			findViewById(R.id.bookshelf_text).setVisibility(View.GONE);
+		}
+
+		// Get author and series lists
+		mAuthorList = mDbHelper.getBookAuthorList(rowId);
+		mSeriesList = mDbHelper.getBookSeriesList(rowId);
+	}
+
+	@Override
+	/* Override populating author field. Hide the field if author not set or
+	 * shows author (or authors through ',') with 'by' at the beginning. */
+	protected void populateAuthorListField() {
+		int authorsCount = mAuthorList.size();
+		if (authorsCount == 0) {
+			// Hide author field if it is not set
+			findViewById(R.id.author).setVisibility(View.GONE);
+		} else {
+			StringBuilder builder = new StringBuilder();
+			builder.append(getResources().getString(R.string.book_details_readonly_by));
+			builder.append(" ");
+			for (int i = 0; i < authorsCount; i++) {
+				builder.append(mAuthorList.get(i).getDisplayName());
+				if (i != authorsCount - 1) {
+					builder.append(", ");
+				}
+			}
+			mFields.getField(R.id.author).setValue(builder.toString());
+		}
+	}
+
+	@Override
+	protected void populateSeriesListField() {
+		int size = 0;
+		try {
+			size = mSeriesList.size();
+		} catch (NullPointerException e) {
+			size = 0;
+		}
+		if (size == 0 || !mFields.getField(R.id.series).visible) {
+			// Hide 'Series' label and data
+			findViewById(R.id.lbl_series).setVisibility(View.GONE);
+			findViewById(R.id.series).setVisibility(View.GONE);
+			return;
+		} else {
+			// Show 'Series' label and data
+			findViewById(R.id.lbl_series).setVisibility(View.VISIBLE);
+			findViewById(R.id.series).setVisibility(View.VISIBLE);
+
+			String newText = null;
+			Utils.pruneSeriesList(mSeriesList);
+			Utils.pruneList(mDbHelper, mSeriesList);
+			int seriesCount = mSeriesList.size();
+			if (seriesCount > 0) {
+				StringBuilder builder = new StringBuilder();
+				for (int i = 0; i < seriesCount; i++) {
+					builder.append("    " + mSeriesList.get(i).getDisplayName());
+					if (i != seriesCount - 1) {
+						builder.append("<br/>");
+					}
+				}
+				newText = builder.toString();
+			}
+			mFields.getField(R.id.series).setValue(newText);
+		}
+	}
+
+	/**
+	 * Add other fields of book to details fields. We need this method to automatically
+	 * populate some fields during populating. See {@link #populateFieldsFromDb(Long)}.
+	 * Note that it should be performed before populating.
+	 */
+	private void addFields() {
+		// From 'My comments' tab
+		mFields.add(R.id.rating, CatalogueDBAdapter.KEY_RATING, new Fields.FloatValidator());
+		mFields.add(R.id.notes, CatalogueDBAdapter.KEY_NOTES, null);
+		mFields.add(R.id.read_start, CatalogueDBAdapter.KEY_READ_START, null, new Fields.DateFieldFormatter());
+		mFields.add(R.id.read_end, CatalogueDBAdapter.KEY_READ_END, null, new Fields.DateFieldFormatter());
+		mFields.add(R.id.location, CatalogueDBAdapter.KEY_LOCATION, null);
+		// Make sure the label is hidden when the ISBN is 
+		mFields.add(R.id.isbn_label, "", CatalogueDBAdapter.KEY_ISBN, null);
+	}
+	
+	/**
+	 * Formats 'format' section of the book depending on values
+	 * of 'pages' and 'format' fields.
+	 */
+	private void formatFormatSection(){
+		Field field = mFields.getField(R.id.pages);
+		String value = (String) field.getValue();
+		boolean isExist = value != null && !value.equals("");
+		if (isExist) { //If 'pages' field is set format it
+			field.setValue(getString(R.string.book_details_readonly_pages, value));
+		}
+		// Format 'format' field
+		field = mFields.getField(R.id.format);
+		value = (String) field.getValue();
+		if(isExist && value != null && !value.equals("")){
+			/* Surround 'format' field with braces if 'pages' field is set 
+			 * and 'format' field is not empty */
+			field.setValue(getString(R.string.brackets, value));
+		}
+	}
+	
+	/**
+	 * Formats 'Publishing' section of the book depending on values
+	 * of 'publisher' and 'date published' fields.
+	 */
+	private void formatPublishingSection(){
+		Field field = mFields.getField(R.id.date_published);
+		String value = (String) field.getValue();
+		boolean isDateExist = value != null && !value.equals("");
+
+		// Format 'publisher' field
+		field = mFields.getField(R.id.publisher);
+		value = (String) field.getValue();
+		if(isDateExist && value != null && !value.equals("")){
+			// Add comma to the end
+			field.setValue(value + ", ");
+		}
+	}
+	
+	/**
+	 * Inflates 'Loaned' field showing a person the book loaned to.
+	 * If book is not loaned field is invisible.
+	 * @param rowId Database row _id of the loaned book
+	 */
+	private void showLoanedInfo(Long rowId) {
+		String personLoanedTo = mDbHelper.fetchLoanByBook(rowId);
+		if (personLoanedTo != null) {
+			TextView textView = (TextView) findViewById(R.id.who);
+			textView.setVisibility(View.VISIBLE);
+			String resultText = getString(R.string.book_details_readonly_loaned_to, personLoanedTo);
+			textView.setText(resultText);
+		}
+	}
+
+	/**
+	 * Sets read status of the book if needed. Shows green tick if book is read.
+	 * @param book Cursor containing information of the book from database
+	 */
+	private void showReadStatus(BooksRowView book) {
+		if (FieldVisibility.isVisible(CatalogueDBAdapter.KEY_READ)) {
+			ImageView image = (ImageView) findViewById(R.id.read);
+			if (book.isRead()) {
+				image.setVisibility(View.VISIBLE);
+				image.setImageResource(R.drawable.btn_check_buttonless_on);
+			} else {
+				image.setVisibility(View.GONE);				
+			}
+		} else {
+			ImageView image = (ImageView) findViewById(R.id.read);
+			image.setVisibility(View.GONE);			
+		}
+	}
+
+	/**
+	 * Show signed status of the book. Set text 'yes' if signed. Otherwise it is 'No'.
+	 * @param book Cursor containing information of the book from database
+	 */
+	private void showSignedStatus(BooksRowView book) {
+		if (book.isSigned()) {
+			((TextView) findViewById(R.id.signed)).setText(getResources().getString(R.string.yes));
+		}
+	}
+	
+	/**
+	 * Hides unused fields if they have not any useful data. Checks all text fields
+	 * except of author, series and loaned. 
+	 */
+	private void showHideFields() {
+		// Restore the default based on user preferences.
+		mFields.resetVisibility();
+	
+		// Check publishing information
+		if (showHideFieldIfEmpty(R.id.publisher) == View.GONE && showHideFieldIfEmpty(R.id.date_published) == View.GONE) {
+			findViewById(R.id.lbl_publishing).setVisibility(View.GONE);
+		}
+
+		boolean hasImage = findViewById(R.id.row_img).getVisibility() != View.GONE;
+		if (!hasImage) {
+			findViewById(R.id.image_wrapper).setVisibility(View.GONE);						
+		}
+
+		// Check format information
+		boolean hasPages = (showHideFieldIfEmpty(R.id.pages) == View.VISIBLE);
+		if (!hasPages) {
+			findViewById(R.id.pages).setVisibility(View.GONE);			
+		}
+		showHideFieldIfEmpty(R.id.format);
+
+		// Check genre
+		showHideFieldIfEmpty(R.id.genre, R.id.lbl_genre);
+
+		// Check ISBN
+		showHideFieldIfEmpty(R.id.isbn, R.id.row_isbn);
+
+		// Check list price
+		showHideFieldIfEmpty(R.id.list_price, R.id.row_list_price);
+
+		// Check description
+		showHideFieldIfEmpty(R.id.description, R.id.descriptionLabel, R.id.description_divider);
+
+		// **** MY COMMENTS SECTION ****
+		// Check notes
+		showHideFieldIfEmpty(R.id.notes, R.id.lbl_notes);
+
+		// Check date start reading
+		showHideFieldIfEmpty(R.id.read_start, R.id.row_read_start);
+
+		// Check date end reading
+		showHideFieldIfEmpty(R.id.read_end, R.id.row_read_end);
+
+		// Check location
+		showHideFieldIfEmpty(R.id.location, R.id.row_location);
+
+		// Hide the fields that we never use...
+		findViewById(R.id.anthology).setVisibility(View.GONE);
+	}
+	
+	/**
+	 * Show or Hide text field if it has not any useful data.
+	 * Don't show a field if it is already hidden (assumed by user preference)
+	 *
+	 * @param resId layout resource id of the field
+	 * @param relatedFields list of fields whose visibility will also be set based on the first field
+	 *
+	 * @return The resulting visibility setting value (VISIBLE or GONE)
+	 */
+	private int showHideFieldIfEmpty(int resId, int...relatedFields) {
+		// Get the base view
+		final View v = findViewById(resId);
+		if (v.getVisibility() != View.GONE) {
+			// Determine if we should hide it
+			String value = (String) mFields.getField(resId).getValue();
+			boolean isExist = value != null && !value.equals("");
+			int visibility = isExist ? View.VISIBLE : View.GONE;
+			v.setVisibility(visibility);
+			// Set the related views
+			for(int i: relatedFields) {
+				View rv = findViewById(i);
+				if (rv != null)
+					rv.setVisibility(visibility);
+			}
+			return visibility;
+		} else {
+			return View.GONE;
+		}
+	}
+	
+	/**
+	 * Updates all fields of book from database.
+	 */
+	private void updateFields(){
+		populateFieldsFromDb(mRowId);
+		// Populate author and series fields
+		populateAuthorListField();
+		populateSeriesListField();
+	}
+
+	@Override
+	/**
+	 * We override the dispatcher because the ScrollView will consume
+ 	 * all events otherwise.
+	 */
+	public boolean dispatchTouchEvent(MotionEvent event) {
+		if (mGestureDetector != null && mGestureDetector.onTouchEvent(event))
+			return true;
+
+		super.dispatchTouchEvent(event);
+		// Always return true; we want the events.
+		return true;
+	}
+
+	/**
+	 * Listener to handle 'fling' events; we could handle others but need to be careful about possible clicks and scrolling.
+	 */
+	GestureDetector.SimpleOnGestureListener mGestureListener = new GestureDetector.SimpleOnGestureListener() {
+
+		@Override
+		public boolean onFling(MotionEvent e1, MotionEvent e2, float velocityX, float velocityY) {
+			if (mList == null)
+				return false;
+
+			// Make sure we have considerably more X-velocity than Y-velocity; otherwise it might be a scroll.
+			if (Math.abs(velocityX / velocityY) > 2) {
+				boolean moved;
+				// Work out which way to move, and do it.
+				if (velocityX > 0) {
+					moved = mList.movePrev();
+				} else {
+					moved = mList.moveNext();
+				}
+				if (moved) {
+					mRowId = mList.getBookId();
+					updateFields();
+				}
+				return true;
+			} else {
+				return false;
+			}
+		}
+	};
+	
+	/**
+	 * Accessor; used by parent Activity to get the real current row
+	 */
+	public Long getRowId() {
+		return mRowId;
+	}
+}